/*
 * Licensed to the Apache Software Foundation (ASF) under one
 * or more contributor license agreements.  See the NOTICE file
 * distributed with this work for additional information
 * regarding copyright ownership.  The ASF licenses this file
 * to you under the Apache License, Version 2.0 (the
 * "License"); you may not use this file except in compliance
 * with the License.  You may obtain a copy of the License at
 *
 *   http://www.apache.org/licenses/LICENSE-2.0
 *
 * Unless required by applicable law or agreed to in writing,
 * software distributed under the License is distributed on an
 * "AS IS" BASIS, WITHOUT WARRANTIES OR CONDITIONS OF ANY
 * KIND, either express or implied.  See the License for the
 * specific language governing permissions and limitations
 * under the License.
 */

package io.druid.cli;

import com.fasterxml.jackson.databind.ObjectMapper;
import com.google.common.collect.ImmutableList;
import com.google.inject.Binder;
import com.google.inject.Inject;
import com.google.inject.Injector;
import com.google.inject.Key;
import com.google.inject.Module;
import com.google.inject.TypeLiteral;
import com.google.inject.multibindings.MapBinder;
import com.google.inject.multibindings.Multibinder;
import com.google.inject.name.Names;
import com.google.inject.servlet.GuiceFilter;
import com.google.inject.util.Providers;
import io.airlift.airline.Command;
import io.druid.audit.AuditManager;
import io.druid.client.indexing.IndexingService;
import io.druid.client.indexing.IndexingServiceClient;
import io.druid.client.indexing.IndexingServiceSelectorConfig;
import io.druid.discovery.DruidNodeDiscoveryProvider;
import io.druid.guice.IndexingServiceFirehoseModule;
import io.druid.guice.IndexingServiceModuleHelper;
import io.druid.guice.IndexingServiceTaskLogsModule;
import io.druid.guice.JacksonConfigProvider;
import io.druid.guice.Jerseys;
import io.druid.guice.JsonConfigProvider;
import io.druid.guice.LazySingleton;
import io.druid.guice.LifecycleModule;
import io.druid.guice.ListProvider;
import io.druid.guice.ManageLifecycle;
import io.druid.guice.PolyBind;
import io.druid.guice.annotations.Json;
import io.druid.indexing.common.actions.LocalTaskActionClientFactory;
import io.druid.indexing.common.actions.TaskActionClientFactory;
import io.druid.indexing.common.actions.TaskActionToolbox;
import io.druid.indexing.common.config.TaskConfig;
import io.druid.indexing.common.config.TaskStorageConfig;
import io.druid.indexing.common.stats.DropwizardRowIngestionMetersFactory;
import io.druid.indexing.common.stats.RowIngestionMetersFactory;
import io.druid.indexing.common.task.IndexTaskClientFactory;
import io.druid.indexing.common.task.ParallelIndexTaskClient;
import io.druid.indexing.common.tasklogs.SwitchingTaskLogStreamer;
import io.druid.indexing.common.tasklogs.TaskRunnerTaskLogStreamer;
import io.druid.indexing.overlord.ForkingTaskRunnerFactory;
import io.druid.indexing.overlord.HeapMemoryTaskStorage;
import io.druid.indexing.overlord.IndexerMetadataStorageAdapter;
import io.druid.indexing.overlord.MetadataTaskStorage;
import io.druid.indexing.overlord.RemoteTaskRunnerFactory;
import io.druid.indexing.overlord.TaskLockbox;
import io.druid.indexing.overlord.TaskMaster;
import io.druid.indexing.overlord.TaskRunnerFactory;
import io.druid.indexing.overlord.TaskStorage;
import io.druid.indexing.overlord.TaskStorageQueryAdapter;
import io.druid.indexing.overlord.autoscaling.PendingTaskBasedWorkerProvisioningConfig;
import io.druid.indexing.overlord.autoscaling.PendingTaskBasedWorkerProvisioningStrategy;
import io.druid.indexing.overlord.autoscaling.ProvisioningSchedulerConfig;
import io.druid.indexing.overlord.autoscaling.ProvisioningStrategy;
import io.druid.indexing.overlord.autoscaling.SimpleWorkerProvisioningConfig;
import io.druid.indexing.overlord.autoscaling.SimpleWorkerProvisioningStrategy;
import io.druid.indexing.overlord.config.TaskQueueConfig;
import io.druid.indexing.overlord.helpers.OverlordHelper;
import io.druid.indexing.overlord.helpers.TaskLogAutoCleaner;
import io.druid.indexing.overlord.helpers.TaskLogAutoCleanerConfig;
import io.druid.indexing.overlord.hrtr.HttpRemoteTaskRunnerFactory;
import io.druid.indexing.overlord.hrtr.HttpRemoteTaskRunnerResource;
import io.druid.indexing.overlord.http.OverlordRedirectInfo;
import io.druid.indexing.overlord.http.OverlordResource;
import io.druid.indexing.overlord.setup.WorkerBehaviorConfig;
import io.druid.indexing.overlord.supervisor.SupervisorManager;
import io.druid.indexing.overlord.supervisor.SupervisorResource;
import io.druid.indexing.worker.config.WorkerConfig;
import io.druid.java.util.common.logger.Logger;
import io.druid.segment.realtime.firehose.ChatHandlerProvider;
import io.druid.server.audit.AuditManagerProvider;
import io.druid.server.coordinator.CoordinatorOverlordServiceConfig;
import io.druid.server.http.RedirectFilter;
import io.druid.server.http.RedirectInfo;
import io.druid.server.initialization.ServerConfig;
import io.druid.server.initialization.jetty.JettyServerInitUtils;
import io.druid.server.initialization.jetty.JettyServerInitializer;
import io.druid.server.security.AuthConfig;
import io.druid.server.security.AuthenticationUtils;
import io.druid.server.security.Authenticator;
import io.druid.server.security.AuthenticatorMapper;
import io.druid.tasklogs.TaskLogStreamer;
import io.druid.tasklogs.TaskLogs;
import org.eclipse.jetty.server.Handler;
import org.eclipse.jetty.server.Server;
import org.eclipse.jetty.server.handler.HandlerList;
import org.eclipse.jetty.servlet.DefaultServlet;
import org.eclipse.jetty.servlet.FilterHolder;
import org.eclipse.jetty.servlet.ServletContextHandler;
import org.eclipse.jetty.servlet.ServletHolder;
import org.eclipse.jetty.util.resource.ResourceCollection;

import java.util.List;

/**
 */
@Command(
    name = "overlord",
    description = "Runs an Overlord node, see http://druid.io/docs/latest/Indexing-Service.html for a description"
)
public class CliOverlord extends ServerRunnable
{
  private static Logger log = new Logger(CliOverlord.class);

  protected static List<String> UNSECURED_PATHS = ImmutableList.of(
      "/",
      "/console.html",
      "/old-console/*",
      "/images/*",
      "/js/*",
      "/druid/indexer/v1/isLeader",
      "/status/health"
  );

  public CliOverlord()
  {
    super(log);
  }

  @Override
  protected List<? extends Module> getModules()
  {
    return getModules(true);
  }

  protected List<? extends Module> getModules(final boolean standalone)
  {
    return ImmutableList.of(
        new Module()
        {
          @Override
          public void configure(Binder binder)
          {
            if (standalone) {
              binder.bindConstant()
                    .annotatedWith(Names.named("serviceName"))
                    .to(IndexingServiceSelectorConfig.DEFAULT_SERVICE_NAME);
              binder.bindConstant().annotatedWith(Names.named("servicePort")).to(8090);
              binder.bindConstant().annotatedWith(Names.named("tlsServicePort")).to(8290);
            }

            JsonConfigProvider.bind(binder, "druid.coordinator.asOverlord", CoordinatorOverlordServiceConfig.class);
            JsonConfigProvider.bind(binder, "druid.indexer.queue", TaskQueueConfig.class);
            JsonConfigProvider.bind(binder, "druid.indexer.task", TaskConfig.class);

            binder.bind(TaskMaster.class).in(ManageLifecycle.class);

            binder.bind(TaskLogStreamer.class).to(SwitchingTaskLogStreamer.class).in(LazySingleton.class);
            binder.bind(
                new TypeLiteral<List<TaskLogStreamer>>()
                {
                }
            )
                  .toProvider(
                      new ListProvider<TaskLogStreamer>()
                          .add(TaskRunnerTaskLogStreamer.class)
                          .add(TaskLogs.class)
                  )
                  .in(LazySingleton.class);

            binder.bind(TaskActionClientFactory.class).to(LocalTaskActionClientFactory.class).in(LazySingleton.class);
            binder.bind(TaskActionToolbox.class).in(LazySingleton.class);
            binder.bind(TaskLockbox.class).in(LazySingleton.class);
            binder.bind(TaskStorageQueryAdapter.class).in(LazySingleton.class);
            binder.bind(IndexerMetadataStorageAdapter.class).in(LazySingleton.class);
            binder.bind(SupervisorManager.class).in(LazySingleton.class);

<<<<<<< HEAD
            binder.bind(IndexingServiceClient.class).toProvider(Providers.of(null));
            binder.bind(new TypeLiteral<IndexTaskClientFactory<ParallelIndexTaskClient>>(){})
                  .toProvider(Providers.of(null));
=======
>>>>>>> 2dc45614
            binder.bind(ChatHandlerProvider.class).toProvider(Providers.of(null));

            PolyBind.createChoice(
                binder,
                "druid.indexer.task.rowIngestionMeters.type",
                Key.get(RowIngestionMetersFactory.class),
                Key.get(DropwizardRowIngestionMetersFactory.class)
            );
            final MapBinder<String, RowIngestionMetersFactory> rowIngestionMetersHandlerProviderBinder = PolyBind.optionBinder(
                binder, Key.get(RowIngestionMetersFactory.class)
            );
            rowIngestionMetersHandlerProviderBinder.addBinding("dropwizard")
                                                   .to(DropwizardRowIngestionMetersFactory.class).in(LazySingleton.class);
            binder.bind(DropwizardRowIngestionMetersFactory.class).in(LazySingleton.class);

            configureTaskStorage(binder);
            configureAutoscale(binder);
            configureRunners(binder);
            configureOverlordHelpers(binder);

            binder.bind(AuditManager.class)
                  .toProvider(AuditManagerProvider.class)
                  .in(ManageLifecycle.class);

            if (standalone) {
              binder.bind(RedirectFilter.class).in(LazySingleton.class);
              binder.bind(RedirectInfo.class).to(OverlordRedirectInfo.class).in(LazySingleton.class);
              binder.bind(JettyServerInitializer.class)
                    .to(OverlordJettyServerInitializer.class)
                    .in(LazySingleton.class);
            }

            Jerseys.addResource(binder, OverlordResource.class);
            Jerseys.addResource(binder, SupervisorResource.class);
            Jerseys.addResource(binder, HttpRemoteTaskRunnerResource.class);

            if (standalone) {
              LifecycleModule.register(binder, Server.class);
            }

            binder.bind(DiscoverySideEffectsProvider.Child.class).annotatedWith(IndexingService.class).toProvider(
                new DiscoverySideEffectsProvider(
                    DruidNodeDiscoveryProvider.NODE_TYPE_OVERLORD,
                    ImmutableList.of()
                )
            ).in(LazySingleton.class);
            LifecycleModule.registerKey(binder, Key.get(DiscoverySideEffectsProvider.Child.class, IndexingService.class));
          }

          private void configureTaskStorage(Binder binder)
          {
            JsonConfigProvider.bind(binder, "druid.indexer.storage", TaskStorageConfig.class);

            PolyBind.createChoice(
                binder, "druid.indexer.storage.type", Key.get(TaskStorage.class), Key.get(HeapMemoryTaskStorage.class)
            );
            final MapBinder<String, TaskStorage> storageBinder = PolyBind.optionBinder(
                binder,
                Key.get(TaskStorage.class)
            );

            storageBinder.addBinding("local").to(HeapMemoryTaskStorage.class);
            binder.bind(HeapMemoryTaskStorage.class).in(LazySingleton.class);

            storageBinder.addBinding("metadata").to(MetadataTaskStorage.class).in(ManageLifecycle.class);
            binder.bind(MetadataTaskStorage.class).in(LazySingleton.class);
          }

          private void configureRunners(Binder binder)
          {
            JsonConfigProvider.bind(binder, "druid.worker", WorkerConfig.class);

            PolyBind.createChoice(
                binder,
                "druid.indexer.runner.type",
                Key.get(TaskRunnerFactory.class),
                Key.get(ForkingTaskRunnerFactory.class)
            );
            final MapBinder<String, TaskRunnerFactory> biddy = PolyBind.optionBinder(
                binder,
                Key.get(TaskRunnerFactory.class)
            );

            IndexingServiceModuleHelper.configureTaskRunnerConfigs(binder);
            biddy.addBinding("local").to(ForkingTaskRunnerFactory.class);
            binder.bind(ForkingTaskRunnerFactory.class).in(LazySingleton.class);

            biddy.addBinding(RemoteTaskRunnerFactory.TYPE_NAME).to(RemoteTaskRunnerFactory.class).in(LazySingleton.class);
            binder.bind(RemoteTaskRunnerFactory.class).in(LazySingleton.class);

            biddy.addBinding(HttpRemoteTaskRunnerFactory.TYPE_NAME).to(HttpRemoteTaskRunnerFactory.class).in(LazySingleton.class);
            binder.bind(HttpRemoteTaskRunnerFactory.class).in(LazySingleton.class);

            JacksonConfigProvider.bind(binder, WorkerBehaviorConfig.CONFIG_KEY, WorkerBehaviorConfig.class, null);
          }

          private void configureAutoscale(Binder binder)
          {
            JsonConfigProvider.bind(binder, "druid.indexer.autoscale", ProvisioningSchedulerConfig.class);
            JsonConfigProvider.bind(
                binder,
                "druid.indexer.autoscale",
                PendingTaskBasedWorkerProvisioningConfig.class
            );
            JsonConfigProvider.bind(binder, "druid.indexer.autoscale", SimpleWorkerProvisioningConfig.class);

            PolyBind.createChoice(
                binder,
                "druid.indexer.autoscale.strategy.type",
                Key.get(ProvisioningStrategy.class),
                Key.get(SimpleWorkerProvisioningStrategy.class)
            );
            final MapBinder<String, ProvisioningStrategy> biddy = PolyBind.optionBinder(
                binder,
                Key.get(ProvisioningStrategy.class)
            );
            biddy.addBinding("simple").to(SimpleWorkerProvisioningStrategy.class);
            biddy.addBinding("pendingTaskBased").to(PendingTaskBasedWorkerProvisioningStrategy.class);
          }

          private void configureOverlordHelpers(Binder binder)
          {
            JsonConfigProvider.bind(binder, "druid.indexer.logs.kill", TaskLogAutoCleanerConfig.class);
            Multibinder.newSetBinder(binder, OverlordHelper.class)
                       .addBinding()
                       .to(TaskLogAutoCleaner.class);
          }
        },
        new IndexingServiceFirehoseModule(),
        new IndexingServiceTaskLogsModule()
    );
  }

  /**
   */
  private static class OverlordJettyServerInitializer implements JettyServerInitializer
  {
    private final AuthConfig authConfig;
    private final ServerConfig serverConfig;

    @Inject
    OverlordJettyServerInitializer(AuthConfig authConfig, ServerConfig serverConfig)
    {
      this.authConfig = authConfig;
      this.serverConfig = serverConfig;
    }

    @Override
    public void initialize(Server server, Injector injector)
    {
      final ServletContextHandler root = new ServletContextHandler(ServletContextHandler.SESSIONS);
      root.setInitParameter("org.eclipse.jetty.servlet.Default.dirAllowed", "false");
      root.setInitParameter("org.eclipse.jetty.servlet.Default.redirectWelcome", "true");
      root.setWelcomeFiles(new String[]{"index.html", "console.html"});

      ServletHolder holderPwd = new ServletHolder("default", DefaultServlet.class);

      root.addServlet(holderPwd, "/");
      root.setBaseResource(
          new ResourceCollection(
              new String[]{
                  TaskMaster.class.getClassLoader().getResource("static").toExternalForm(),
                  TaskMaster.class.getClassLoader().getResource("indexer_static").toExternalForm()
              }
          )
      );

      final ObjectMapper jsonMapper = injector.getInstance(Key.get(ObjectMapper.class, Json.class));
      final AuthenticatorMapper authenticatorMapper = injector.getInstance(AuthenticatorMapper.class);

      AuthenticationUtils.addSecuritySanityCheckFilter(root, jsonMapper);

      // perform no-op authorization for these resources
      AuthenticationUtils.addNoopAuthorizationFilters(root, UNSECURED_PATHS);
      AuthenticationUtils.addNoopAuthorizationFilters(root, authConfig.getUnsecuredPaths());

      final List<Authenticator> authenticators = authenticatorMapper.getAuthenticatorChain();
      AuthenticationUtils.addAuthenticationFilterChain(root, authenticators);

      AuthenticationUtils.addAllowOptionsFilter(root, authConfig.isAllowUnauthenticatedHttpOptions());

      JettyServerInitUtils.addExtensionFilters(root, injector);


      // Check that requests were authorized before sending responses
      AuthenticationUtils.addPreResponseAuthorizationCheckFilter(
          root,
          authenticators,
          jsonMapper
      );

      // add some paths not to be redirected to leader.
      root.addFilter(GuiceFilter.class, "/status/*", null);
      root.addFilter(GuiceFilter.class, "/druid-internal/*", null);

      // redirect anything other than status to the current lead
      root.addFilter(new FilterHolder(injector.getInstance(RedirectFilter.class)), "/*", null);

      // Can't use /* here because of Guice and Jetty static content conflicts
      root.addFilter(GuiceFilter.class, "/druid/*", null);

      root.addFilter(GuiceFilter.class, "/druid-ext/*", null);

      HandlerList handlerList = new HandlerList();
      handlerList.setHandlers(
          new Handler[]{
              JettyServerInitUtils.getJettyRequestLogHandler(),
              JettyServerInitUtils.wrapWithDefaultGzipHandler(
                  root,
                  serverConfig.getInflateBufferSize(),
                  serverConfig.getCompressionLevel()
              )
          }
      );

      server.setHandler(handlerList);
    }
  }
}<|MERGE_RESOLUTION|>--- conflicted
+++ resolved
@@ -188,12 +188,6 @@
             binder.bind(IndexerMetadataStorageAdapter.class).in(LazySingleton.class);
             binder.bind(SupervisorManager.class).in(LazySingleton.class);
 
-<<<<<<< HEAD
-            binder.bind(IndexingServiceClient.class).toProvider(Providers.of(null));
-            binder.bind(new TypeLiteral<IndexTaskClientFactory<ParallelIndexTaskClient>>(){})
-                  .toProvider(Providers.of(null));
-=======
->>>>>>> 2dc45614
             binder.bind(ChatHandlerProvider.class).toProvider(Providers.of(null));
 
             PolyBind.createChoice(
