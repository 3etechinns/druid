/*
 * Licensed to Metamarkets Group Inc. (Metamarkets) under one
 * or more contributor license agreements. See the NOTICE file
 * distributed with this work for additional information
 * regarding copyright ownership. Metamarkets licenses this file
 * to you under the Apache License, Version 2.0 (the
 * "License"); you may not use this file except in compliance
 * with the License. You may obtain a copy of the License at
 *
 * http://www.apache.org/licenses/LICENSE-2.0
 *
 * Unless required by applicable law or agreed to in writing,
 * software distributed under the License is distributed on an
 * "AS IS" BASIS, WITHOUT WARRANTIES OR CONDITIONS OF ANY
 * KIND, either express or implied. See the License for the
 * specific language governing permissions and limitations
 * under the License.
 */

package io.druid.benchmark.query;

import com.google.common.collect.Lists;
import com.google.common.collect.Maps;
import com.google.common.io.Files;
import io.druid.benchmark.datagen.BenchmarkSchemaInfo;
import io.druid.benchmark.datagen.BenchmarkSchemas;
import io.druid.benchmark.datagen.SegmentGenerator;
import io.druid.common.utils.JodaUtils;
import io.druid.data.input.Row;
import io.druid.java.util.common.granularity.Granularities;
import io.druid.java.util.common.guava.Sequence;
import io.druid.java.util.common.guava.Sequences;
import io.druid.java.util.common.logger.Logger;
import io.druid.query.QueryRunnerFactoryConglomerate;
import io.druid.query.aggregation.AggregatorFactory;
import io.druid.query.aggregation.CountAggregatorFactory;
import io.druid.query.dimension.DefaultDimensionSpec;
import io.druid.query.dimension.DimensionSpec;
import io.druid.query.groupby.GroupByQuery;
import io.druid.segment.QueryableIndex;
import io.druid.server.initialization.ServerConfig;
import io.druid.sql.calcite.planner.DruidPlanner;
import io.druid.sql.calcite.planner.PlannerConfig;
import io.druid.sql.calcite.planner.PlannerFactory;
import io.druid.sql.calcite.planner.PlannerResult;
import io.druid.sql.calcite.util.CalciteTests;
import io.druid.sql.calcite.util.SpecificSegmentsQuerySegmentWalker;
import io.druid.timeline.DataSegment;
import io.druid.timeline.partition.LinearShardSpec;
import org.apache.commons.io.FileUtils;
import org.joda.time.Interval;
import org.openjdk.jmh.annotations.Benchmark;
import org.openjdk.jmh.annotations.BenchmarkMode;
import org.openjdk.jmh.annotations.Fork;
import org.openjdk.jmh.annotations.Level;
import org.openjdk.jmh.annotations.Measurement;
import org.openjdk.jmh.annotations.Mode;
import org.openjdk.jmh.annotations.OutputTimeUnit;
import org.openjdk.jmh.annotations.Param;
import org.openjdk.jmh.annotations.Scope;
import org.openjdk.jmh.annotations.Setup;
import org.openjdk.jmh.annotations.State;
import org.openjdk.jmh.annotations.TearDown;
import org.openjdk.jmh.annotations.Warmup;
import org.openjdk.jmh.infra.Blackhole;

import java.io.File;
import java.util.ArrayList;
import java.util.Arrays;
import java.util.concurrent.TimeUnit;

/**
 * Benchmark that compares the same groupBy query through the native query layer and through the SQL layer.
 */
@State(Scope.Benchmark)
@Fork(value = 1)
@Warmup(iterations = 15)
@Measurement(iterations = 30)
public class SqlBenchmark
{
  @Param({"200000", "1000000"})
  private int rowsPerSegment;

  private static final Logger log = new Logger(SqlBenchmark.class);
  private static final int RNG_SEED = 9999;

  private File tmpDir;
  private SegmentGenerator segmentGenerator;
  private SpecificSegmentsQuerySegmentWalker walker;
  private PlannerFactory plannerFactory;
  private GroupByQuery groupByQuery;
  private String sqlQuery;

  @Setup(Level.Trial)
  public void setup() throws Exception
  {
    tmpDir = Files.createTempDir();
    log.info("Starting benchmark setup using tmpDir[%s], rows[%,d].", tmpDir, rowsPerSegment);

    final BenchmarkSchemaInfo schemaInfo = BenchmarkSchemas.SCHEMA_MAP.get("basic");

    final DataSegment dataSegment = DataSegment.builder()
                                               .dataSource("foo")
                                               .interval(schemaInfo.getDataInterval())
                                               .version("1")
                                               .shardSpec(new LinearShardSpec(0))
                                               .build();

    this.segmentGenerator = new SegmentGenerator();

    final QueryableIndex index = segmentGenerator.generate(dataSegment, schemaInfo, rowsPerSegment);
    final QueryRunnerFactoryConglomerate conglomerate = CalciteTests.queryRunnerFactoryConglomerate();
    final PlannerConfig plannerConfig = new PlannerConfig();

    this.walker = new SpecificSegmentsQuerySegmentWalker(conglomerate).add(dataSegment, index);

    plannerFactory = new PlannerFactory(
<<<<<<< HEAD
        Calcites.createRootSchema(druidSchema),
        CalciteTests.createMockQueryLifecycleFactory(walker),
=======
        CalciteTests.createMockSchema(walker, plannerConfig),
        walker,
>>>>>>> c04fa6dc
        CalciteTests.createOperatorTable(),
        CalciteTests.createExprMacroTable(),
        plannerConfig,
        new ServerConfig()
    );
    groupByQuery = GroupByQuery
        .builder()
        .setDataSource("foo")
        .setInterval(new Interval(JodaUtils.MIN_INSTANT, JodaUtils.MAX_INSTANT))
        .setDimensions(
            Arrays.<DimensionSpec>asList(
                new DefaultDimensionSpec("dimZipf", "d0"),
                new DefaultDimensionSpec("dimSequential", "d1")
            )
        )
        .setAggregatorSpecs(Arrays.<AggregatorFactory>asList(new CountAggregatorFactory("c")))
        .setGranularity(Granularities.ALL)
        .build();

    sqlQuery = "SELECT\n"
               + "  dimZipf AS d0,"
               + "  dimSequential AS d1,\n"
               + "  COUNT(*) AS c\n"
               + "FROM druid.foo\n"
               + "GROUP BY dimZipf, dimSequential";
  }

  @TearDown(Level.Trial)
  public void tearDown() throws Exception
  {
    if (walker != null) {
      walker.close();
      walker = null;
    }

    if (segmentGenerator != null) {
      segmentGenerator.close();
      segmentGenerator = null;
    }

    if (tmpDir != null) {
      FileUtils.deleteDirectory(tmpDir);
    }
  }

  @Benchmark
  @BenchmarkMode(Mode.AverageTime)
  @OutputTimeUnit(TimeUnit.MILLISECONDS)
  public void queryNative(Blackhole blackhole) throws Exception
  {
    final Sequence<Row> resultSequence = groupByQuery.run(walker, Maps.<String, Object>newHashMap());
    final ArrayList<Row> resultList = Sequences.toList(resultSequence, Lists.<Row>newArrayList());

    for (Row row : resultList) {
      blackhole.consume(row);
    }
  }

  @Benchmark
  @BenchmarkMode(Mode.AverageTime)
  @OutputTimeUnit(TimeUnit.MILLISECONDS)
  public void queryPlanner(Blackhole blackhole) throws Exception
  {
    try (final DruidPlanner planner = plannerFactory.createPlanner(null)) {
      final PlannerResult plannerResult = planner.plan(sqlQuery);
      final ArrayList<Object[]> results = Sequences.toList(plannerResult.run(), Lists.<Object[]>newArrayList());
      blackhole.consume(results);
    }
  }
}<|MERGE_RESOLUTION|>--- conflicted
+++ resolved
@@ -115,13 +115,8 @@
     this.walker = new SpecificSegmentsQuerySegmentWalker(conglomerate).add(dataSegment, index);
 
     plannerFactory = new PlannerFactory(
-<<<<<<< HEAD
-        Calcites.createRootSchema(druidSchema),
+        CalciteTests.createMockSchema(walker, plannerConfig),
         CalciteTests.createMockQueryLifecycleFactory(walker),
-=======
-        CalciteTests.createMockSchema(walker, plannerConfig),
-        walker,
->>>>>>> c04fa6dc
         CalciteTests.createOperatorTable(),
         CalciteTests.createExprMacroTable(),
         plannerConfig,
