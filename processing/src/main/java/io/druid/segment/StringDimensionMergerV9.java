--- conflicted
+++ resolved
@@ -55,20 +55,7 @@
 import io.druid.segment.data.V3CompressedVSizeColumnarMultiIntsSerializer;
 import io.druid.segment.data.VSizeColumnarIntsSerializer;
 import io.druid.segment.data.VSizeColumnarMultiIntsSerializer;
-<<<<<<< HEAD
-import io.druid.segment.data.codecs.ints.BytePackedIntFormEncoder;
-import io.druid.segment.data.codecs.ints.CompressedIntFormEncoder;
-import io.druid.segment.data.codecs.ints.CompressibleIntFormEncoder;
-import io.druid.segment.data.codecs.ints.ConstantIntFormEncoder;
-import io.druid.segment.data.codecs.ints.IntCodecs;
 import io.druid.segment.data.codecs.ints.IntFormEncoder;
-import io.druid.segment.data.codecs.ints.LemireIntFormEncoder;
-import io.druid.segment.data.codecs.ints.RunLengthBytePackedIntFormEncoder;
-import io.druid.segment.data.codecs.ints.UnencodedIntFormEncoder;
-import io.druid.segment.data.codecs.ints.ZeroIntFormEncoder;
-=======
-import io.druid.segment.data.codecs.ints.IntFormEncoder;
->>>>>>> 0ee7c93b
 import io.druid.segment.serde.DictionaryEncodedColumnPartSerde;
 import io.druid.segment.writeout.SegmentWriteOutMedium;
 import it.unimi.dsi.fastutil.ints.IntIterable;
@@ -77,10 +64,6 @@
 import javax.annotation.Nonnull;
 import javax.annotation.Nullable;
 import java.io.IOException;
-<<<<<<< HEAD
-import java.nio.ByteBuffer;
-=======
->>>>>>> 0ee7c93b
 import java.nio.ByteOrder;
 import java.nio.IntBuffer;
 import java.util.ArrayList;
@@ -247,54 +230,6 @@
           encodedValueSerializer = new VSizeColumnarIntsSerializer(segmentWriteOutMedium, cardinality);
         }
       } else {
-<<<<<<< HEAD
-        //todo: this is super lame, maybe put in a factory somewhere?
-        final ByteOrder byteOrder = IndexIO.BYTE_ORDER;
-        final byte blockSize = (byte) (intEncodingStrategy.getBlockSize().getLogBlockSize() - 2);
-        final ByteBuffer uncompressedDataBuffer =
-            compressionStrategy.getCompressor()
-                               .allocateInBuffer(
-                                   8 + ((1 << blockSize) * Integer.BYTES),
-                                   segmentWriteOutMedium.getCloser()
-                               )
-                               .order(ByteOrder.LITTLE_ENDIAN);
-        final ByteBuffer compressedDataBuffer =
-            compressionStrategy.getCompressor()
-                               .allocateOutBuffer(
-                                   ((1 << blockSize) * Integer.BYTES) + 1024,
-                                   segmentWriteOutMedium.getCloser()
-                               );
-        final CompressibleIntFormEncoder rle = new RunLengthBytePackedIntFormEncoder(blockSize, byteOrder);
-        final CompressibleIntFormEncoder bytepack = new BytePackedIntFormEncoder(blockSize, byteOrder);
-        final IntFormEncoder[] sscodecs = new IntFormEncoder[]{
-            new ZeroIntFormEncoder(blockSize, byteOrder),
-            new ConstantIntFormEncoder(blockSize, byteOrder),
-            new UnencodedIntFormEncoder(blockSize, byteOrder),
-            rle,
-            bytepack,
-            new CompressedIntFormEncoder(
-                blockSize,
-                byteOrder,
-                compressionStrategy,
-                rle,
-                compressedDataBuffer,
-                uncompressedDataBuffer
-            ),
-            new CompressedIntFormEncoder(
-                blockSize,
-                byteOrder,
-                compressionStrategy,
-                bytepack,
-                compressedDataBuffer,
-                uncompressedDataBuffer
-            ),
-            new LemireIntFormEncoder(blockSize, IntCodecs.FASTPFOR, "fastpfor", byteOrder)
-        };
-        encodedValueSerializer =
-            new ShapeShiftingColumnarIntsSerializer(
-                segmentWriteOutMedium,
-                sscodecs,
-=======
         final ByteOrder byteOrder = IndexIO.BYTE_ORDER;
         // todo: allow specification of encoders on index spec?
         IntFormEncoder[] intEncoders = ShapeShiftingColumnarIntsSerializer.getDefaultIntFormEncoders(
@@ -308,7 +243,6 @@
             new ShapeShiftingColumnarIntsSerializer(
                 segmentWriteOutMedium,
                 intEncoders,
->>>>>>> 0ee7c93b
                 intEncodingStrategy.getOptimizationTarget(),
                 intEncodingStrategy.getBlockSize(),
                 byteOrder
