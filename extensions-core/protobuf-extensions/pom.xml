<?xml version="1.0" encoding="UTF-8"?>
<!--
  ~ Druid - a distributed column store.
  ~ Copyright 2012 - 2017 Metamarkets Group Inc.
  ~
  ~ Licensed under the Apache License, Version 2.0 (the "License");
  ~ you may not use this file except in compliance with the License.
  ~ You may obtain a copy of the License at
  ~
  ~     http://www.apache.org/licenses/LICENSE-2.0
  ~
  ~ Unless required by applicable law or agreed to in writing, software
  ~ distributed under the License is distributed on an "AS IS" BASIS,
  ~ WITHOUT WARRANTIES OR CONDITIONS OF ANY KIND, either express or implied.
  ~ See the License for the specific language governing permissions and
  ~ limitations under the License.
  -->

<project xmlns="http://maven.apache.org/POM/4.0.0" xmlns:xsi="http://www.w3.org/2001/XMLSchema-instance" xsi:schemaLocation="http://maven.apache.org/POM/4.0.0 http://maven.apache.org/xsd/maven-4.0.0.xsd">
  <modelVersion>4.0.0</modelVersion>

  <groupId>io.druid.extensions</groupId>
  <artifactId>druid-protobuf-extensions</artifactId>
  <name>druid-protobuf-extensions</name>
  <description>druid-protobuf-extensions</description>

  <parent>
    <artifactId>druid</artifactId>
    <groupId>io.druid</groupId>
<<<<<<< HEAD
    <version>0.12.1-iap4-k9-SNAPSHOT</version>
=======
    <version>0.12.1-iap9-SNAPSHOT</version>
>>>>>>> 6ee0562f
    <relativePath>../../pom.xml</relativePath>
  </parent>

  <properties>
    <protobuf.version>3.2.0</protobuf.version>
  </properties>

  <dependencies>
    <dependency>
      <groupId>io.druid</groupId>
      <artifactId>druid-common</artifactId>
      <version>${project.parent.version}</version>
      <scope>provided</scope>
    </dependency>
    <dependency>
      <groupId>com.google.protobuf</groupId>
      <artifactId>protobuf-java</artifactId>
      <version>${protobuf.version}</version>
    </dependency>
    <dependency>
      <groupId>com.google.protobuf</groupId>
      <artifactId>protobuf-java-util</artifactId>
      <version>${protobuf.version}</version>
    </dependency>
    <dependency>
      <groupId>com.github.os72</groupId>
      <artifactId>protobuf-dynamic</artifactId>
      <version>0.9.3</version>
    </dependency>
    <!-- test -->
    <dependency>
      <groupId>junit</groupId>
      <artifactId>junit</artifactId>
      <scope>test</scope>
    </dependency>
  </dependencies>
  <build>
    <plugins>
      <plugin>
        <groupId>org.apache.maven.plugins</groupId>
        <artifactId>maven-shade-plugin</artifactId>
        <version>3.0.0</version>
        <configuration>
          <relocations>
            <relocation>
              <pattern>com.google.protobuf</pattern>
              <shadedPattern>shaded.com.google.protobuf</shadedPattern>
            </relocation>
          </relocations>
        </configuration>
        <executions>
          <execution>
            <phase>package</phase>
            <goals>
              <goal>shade</goal>
            </goals>
          </execution>
        </executions>
      </plugin>
      <plugin>
        <groupId>org.apache.maven.plugins</groupId>
        <artifactId>maven-resources-plugin</artifactId>
        <version>3.0.2</version>
        <configuration>
          <nonFilteredFileExtensions>
            <nonFilteredFileExtension>desc</nonFilteredFileExtension>
          </nonFilteredFileExtensions>
        </configuration>
      </plugin>
    </plugins>
  </build>
  <profiles>
    <profile>
      <id>strict</id>
      <build>
        <plugins>
          <plugin>
            <groupId>org.apache.maven.plugins</groupId>
            <artifactId>maven-compiler-plugin</artifactId>
            <configuration>
              <compilerArgs>
                <!-- protobuf compiler generated classes miss @Override, that is not easy to fix -->
                <arg>-Xep:MissingOverride:WARN</arg>
              </compilerArgs>
            </configuration>
          </plugin>
        </plugins>
      </build>
    </profile>
  </profiles>
</project><|MERGE_RESOLUTION|>--- conflicted
+++ resolved
@@ -27,11 +27,7 @@
   <parent>
     <artifactId>druid</artifactId>
     <groupId>io.druid</groupId>
-<<<<<<< HEAD
-    <version>0.12.1-iap4-k9-SNAPSHOT</version>
-=======
-    <version>0.12.1-iap9-SNAPSHOT</version>
->>>>>>> 6ee0562f
+    <version>0.12.1-iap9-k9-SNAPSHOT</version>
     <relativePath>../../pom.xml</relativePath>
   </parent>
 
