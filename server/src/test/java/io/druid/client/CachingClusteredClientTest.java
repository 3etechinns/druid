--- conflicted
+++ resolved
@@ -585,11 +585,7 @@
     final Cache cache = EasyMock.createStrictMock(Cache.class);
     final Capture<Stream<Cache.NamedKey>> cacheKeyCapture = EasyMock.newCapture();
     EasyMock.expect(cache.getBulk(EasyMock.capture(cacheKeyCapture)))
-<<<<<<< HEAD
             .andReturn(Stream.empty())
-=======
-            .andReturn(ImmutableMap.of())
->>>>>>> 2dc45614
             .once();
     EasyMock.replay(cache);
     client = makeClient(new ForegroundCachePopulator(jsonMapper, new CachePopulatorStats(), -1), cache, limit);
@@ -614,7 +610,6 @@
     EasyMock.reset(cache);
     cacheKeyCapture.reset();
     EasyMock.expect(cache.getBulk(EasyMock.capture(cacheKeyCapture)))
-<<<<<<< HEAD
             .andReturn(Stream.empty())
             .once();
     EasyMock.replay(cache);
@@ -628,12 +623,6 @@
     EasyMock.expect(serverView.getQueryRunner(lastServer)).andReturn(runner).once();
     EasyMock.replay(runner, serverView);
 
-=======
-            .andReturn(ImmutableMap.of())
-            .once();
-    EasyMock.replay(cache);
-    client = makeClient(new ForegroundCachePopulator(jsonMapper, new CachePopulatorStats(), -1), cache, 0);
->>>>>>> 2dc45614
     getDefaultQueryRunner().run(QueryPlus.wrap(query), context);
 
     EasyMock.verify(cache, dataSegment, serverView, runner);
@@ -1222,16 +1211,6 @@
   public void testSearchCachingRenamedOutput()
   {
     final Druids.SearchQueryBuilder builder = Druids.newSearchQueryBuilder()
-<<<<<<< HEAD
-                                                    .dataSource(DATA_SOURCE)
-                                                    .filters(DIM_FILTER)
-                                                    .granularity(GRANULARITY)
-                                                    .limit(1000)
-                                                    .intervals(SEG_SPEC)
-                                                    .dimensions(Arrays.asList(TOP_DIM))
-                                                    .query("how")
-                                                    .context(CONTEXT);
-=======
         .dataSource(DATA_SOURCE)
         .filters(DIM_FILTER)
         .granularity(GRANULARITY)
@@ -1240,7 +1219,6 @@
         .dimensions(Collections.singletonList(TOP_DIM))
         .query("how")
         .context(CONTEXT);
->>>>>>> 2dc45614
 
     testQueryCaching(
         getDefaultQueryRunner(),
@@ -1397,16 +1375,6 @@
     final Set<String> metrics = Sets.newHashSet("rows");
 
     Druids.SelectQueryBuilder builder = Druids.newSelectQueryBuilder()
-<<<<<<< HEAD
-                                              .dataSource(DATA_SOURCE)
-                                              .intervals(SEG_SPEC)
-                                              .filters(DIM_FILTER)
-                                              .granularity(GRANULARITY)
-                                              .dimensions(Arrays.asList("a"))
-                                              .metrics(Arrays.asList("rows"))
-                                              .pagingSpec(new PagingSpec(null, 3))
-                                              .context(CONTEXT);
-=======
         .dataSource(DATA_SOURCE)
         .intervals(SEG_SPEC)
         .filters(DIM_FILTER)
@@ -1415,7 +1383,6 @@
         .metrics(Collections.singletonList("rows"))
         .pagingSpec(new PagingSpec(null, 3))
         .context(CONTEXT);
->>>>>>> 2dc45614
 
     testQueryCaching(
         getDefaultQueryRunner(),
@@ -3142,14 +3109,7 @@
     TimeBoundaryQuery query = Druids.newTimeBoundaryQueryBuilder()
                                     .dataSource(DATA_SOURCE)
                                     .intervals(new MultipleIntervalSegmentSpec(ImmutableList.of(interval)))
-<<<<<<< HEAD
-                                    .context(ImmutableMap.of(
-                                        "If-None-Match",
-                                        "aVJV29CJY93rszVW/QBy0arWZo0="
-                                    ))
-=======
                                     .context(ImmutableMap.of("If-None-Match", "aVJV29CJY93rszVW/QBy0arWZo0="))
->>>>>>> 2dc45614
                                     .build();
 
 
