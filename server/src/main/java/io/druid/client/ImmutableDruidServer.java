--- conflicted
+++ resolved
@@ -142,15 +142,7 @@
 
     ImmutableDruidServer that = (ImmutableDruidServer) o;
 
-<<<<<<< HEAD
-    if (!metadata.equals(that.metadata)) {
-      return false;
-    }
-
-    return true;
-=======
     return metadata.equals(that.metadata);
->>>>>>> c48aa74a
   }
 
   @Override
