/*
 * Licensed to Metamarkets Group Inc. (Metamarkets) under one
 * or more contributor license agreements. See the NOTICE file
 * distributed with this work for additional information
 * regarding copyright ownership. Metamarkets licenses this file
 * to you under the Apache License, Version 2.0 (the
 * "License"); you may not use this file except in compliance
 * with the License. You may obtain a copy of the License at
 *
 * http://www.apache.org/licenses/LICENSE-2.0
 *
 * Unless required by applicable law or agreed to in writing,
 * software distributed under the License is distributed on an
 * "AS IS" BASIS, WITHOUT WARRANTIES OR CONDITIONS OF ANY
 * KIND, either express or implied. See the License for the
 * specific language governing permissions and limitations
 * under the License.
 */

package io.druid.sql.avatica;

import com.google.common.base.Function;
import com.google.common.collect.Lists;
import io.druid.math.expr.ExprMacroTable;
import io.druid.server.initialization.ServerConfig;
import io.druid.sql.calcite.planner.Calcites;
import io.druid.sql.calcite.planner.DruidOperatorTable;
import io.druid.sql.calcite.planner.PlannerConfig;
import io.druid.sql.calcite.planner.PlannerFactory;
import io.druid.sql.calcite.schema.DruidSchema;
import io.druid.sql.calcite.util.CalciteTests;
import io.druid.sql.calcite.util.QueryLogHook;
import io.druid.sql.calcite.util.SpecificSegmentsQuerySegmentWalker;
import org.apache.calcite.avatica.ColumnMetaData;
import org.apache.calcite.avatica.Meta;
import org.joda.time.DateTime;
import org.junit.After;
import org.junit.Assert;
import org.junit.Before;
import org.junit.Rule;
import org.junit.Test;
import org.junit.rules.TemporaryFolder;

import java.util.List;

public class DruidStatementTest
{
  @Rule
  public TemporaryFolder temporaryFolder = new TemporaryFolder();

  @Rule
  public QueryLogHook queryLogHook = QueryLogHook.create();

  private SpecificSegmentsQuerySegmentWalker walker;
  private PlannerFactory plannerFactory;

  @Before
  public void setUp() throws Exception
  {
    Calcites.setSystemProperties();
    walker = CalciteTests.createMockWalker(temporaryFolder.newFolder());
    final PlannerConfig plannerConfig = new PlannerConfig();
    final DruidSchema druidSchema = CalciteTests.createMockSchema(
        walker,
        plannerConfig
    );
    final DruidOperatorTable operatorTable = CalciteTests.createOperatorTable();
    final ExprMacroTable macroTable = CalciteTests.createExprMacroTable();
    plannerFactory = new PlannerFactory(
<<<<<<< HEAD
        rootSchema,
        CalciteTests.createMockQueryLifecycleFactory(walker),
=======
        druidSchema,
        walker,
>>>>>>> c04fa6dc
        operatorTable,
        macroTable,
        plannerConfig,
        new ServerConfig()
    );
  }

  @After
  public void tearDown() throws Exception
  {
    walker.close();
    walker = null;
  }

  @Test
  public void testSignature() throws Exception
  {
    final String sql = "SELECT * FROM druid.foo";
    final DruidStatement statement = new DruidStatement("", 0, null, () -> {}).prepare(plannerFactory, sql, -1);

    // Check signature.
    final Meta.Signature signature = statement.getSignature();
    Assert.assertEquals(Meta.CursorFactory.ARRAY, signature.cursorFactory);
    Assert.assertEquals(Meta.StatementType.SELECT, signature.statementType);
    Assert.assertEquals(sql, signature.sql);
    Assert.assertEquals(
        Lists.newArrayList(
            Lists.newArrayList("__time", "TIMESTAMP", "java.lang.Long"),
            Lists.newArrayList("cnt", "BIGINT", "java.lang.Long"),
            Lists.newArrayList("dim1", "VARCHAR", "java.lang.String"),
            Lists.newArrayList("dim2", "VARCHAR", "java.lang.String"),
            Lists.newArrayList("m1", "FLOAT", "java.lang.Double"),
            Lists.newArrayList("unique_dim1", "OTHER", "java.lang.Object")
        ),
        Lists.transform(
            signature.columns,
            new Function<ColumnMetaData, List<String>>()
            {
              @Override
              public List<String> apply(final ColumnMetaData columnMetaData)
              {
                return Lists.newArrayList(
                    columnMetaData.label,
                    columnMetaData.type.name,
                    columnMetaData.type.rep.clazz.getName()
                );
              }
            }
        )
    );
  }

  @Test
  public void testSelectAllInFirstFrame() throws Exception
  {
    final String sql = "SELECT __time, cnt, dim1, dim2, m1 FROM druid.foo";
    final DruidStatement statement = new DruidStatement("", 0, null, () -> {}).prepare(plannerFactory, sql, -1);

    // First frame, ask for all rows.
    Meta.Frame frame = statement.execute().nextFrame(DruidStatement.START_OFFSET, 6);
    Assert.assertEquals(
        Meta.Frame.create(
            0,
            true,
            Lists.<Object>newArrayList(
                new Object[]{new DateTime("2000-01-01").getMillis(), 1L, "", "a", 1.0},
                new Object[]{new DateTime("2000-01-02").getMillis(), 1L, "10.1", "", 2.0},
                new Object[]{new DateTime("2000-01-03").getMillis(), 1L, "2", "", 3.0},
                new Object[]{new DateTime("2001-01-01").getMillis(), 1L, "1", "a", 4.0},
                new Object[]{new DateTime("2001-01-02").getMillis(), 1L, "def", "abc", 5.0},
                new Object[]{new DateTime("2001-01-03").getMillis(), 1L, "abc", "", 6.0}
            )
        ),
        frame
    );
    Assert.assertTrue(statement.isDone());
  }

  @Test
  public void testSelectSplitOverTwoFrames() throws Exception
  {
    final String sql = "SELECT __time, cnt, dim1, dim2, m1 FROM druid.foo";
    final DruidStatement statement = new DruidStatement("", 0, null, () -> {}).prepare(plannerFactory, sql, -1);

    // First frame, ask for 2 rows.
    Meta.Frame frame = statement.execute().nextFrame(DruidStatement.START_OFFSET, 2);
    Assert.assertEquals(
        Meta.Frame.create(
            0,
            false,
            Lists.<Object>newArrayList(
                new Object[]{new DateTime("2000-01-01").getMillis(), 1L, "", "a", 1.0},
                new Object[]{new DateTime("2000-01-02").getMillis(), 1L, "10.1", "", 2.0}
            )
        ),
        frame
    );
    Assert.assertFalse(statement.isDone());

    // Last frame, ask for all remaining rows.
    frame = statement.nextFrame(2, 10);
    Assert.assertEquals(
        Meta.Frame.create(
            2,
            true,
            Lists.<Object>newArrayList(
                new Object[]{new DateTime("2000-01-03").getMillis(), 1L, "2", "", 3.0},
                new Object[]{new DateTime("2001-01-01").getMillis(), 1L, "1", "a", 4.0},
                new Object[]{new DateTime("2001-01-02").getMillis(), 1L, "def", "abc", 5.0},
                new Object[]{new DateTime("2001-01-03").getMillis(), 1L, "abc", "", 6.0}
            )
        ),
        frame
    );
    Assert.assertTrue(statement.isDone());
  }
}<|MERGE_RESOLUTION|>--- conflicted
+++ resolved
@@ -67,13 +67,8 @@
     final DruidOperatorTable operatorTable = CalciteTests.createOperatorTable();
     final ExprMacroTable macroTable = CalciteTests.createExprMacroTable();
     plannerFactory = new PlannerFactory(
-<<<<<<< HEAD
-        rootSchema,
+        druidSchema,
         CalciteTests.createMockQueryLifecycleFactory(walker),
-=======
-        druidSchema,
-        walker,
->>>>>>> c04fa6dc
         operatorTable,
         macroTable,
         plannerConfig,
