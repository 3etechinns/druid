--- conflicted
+++ resolved
@@ -801,12 +801,8 @@
           }
 
           determinePartitionsMeters.incrementUnparseable();
-<<<<<<< HEAD
-          if (determinePartitionsMeters.getUnparseable() > ingestionSchema.getTuningConfig().getMaxParseExceptions()) {
-=======
           if (determinePartitionsMeters.getUnparseable() > ingestionSchema.getTuningConfig()
                                                                           .getMaxParseExceptions()) {
->>>>>>> 2dc45614
             throw new RuntimeException("Max parse exceptions exceeded, terminating task...");
           }
         }
@@ -1415,28 +1411,16 @@
         this.maxParseExceptions = 0;
         this.maxSavedParseExceptions = maxSavedParseExceptions == null ? 0 : Math.min(1, maxSavedParseExceptions);
       } else {
-<<<<<<< HEAD
-        this.maxParseExceptions = maxParseExceptions == null ?
-                                  TuningConfig.DEFAULT_MAX_PARSE_EXCEPTIONS :
-                                  maxParseExceptions;
-=======
         this.maxParseExceptions = maxParseExceptions == null
                                   ? TuningConfig.DEFAULT_MAX_PARSE_EXCEPTIONS
                                   : maxParseExceptions;
->>>>>>> 2dc45614
         this.maxSavedParseExceptions = maxSavedParseExceptions == null
                                        ? TuningConfig.DEFAULT_MAX_SAVED_PARSE_EXCEPTIONS
                                        : maxSavedParseExceptions;
       }
-<<<<<<< HEAD
-      this.logParseExceptions = logParseExceptions == null ?
-                                TuningConfig.DEFAULT_LOG_PARSE_EXCEPTIONS :
-                                logParseExceptions;
-=======
       this.logParseExceptions = logParseExceptions == null
                                 ? TuningConfig.DEFAULT_LOG_PARSE_EXCEPTIONS
                                 : logParseExceptions;
->>>>>>> 2dc45614
     }
 
     private static Integer initializeTargetPartitionSize(Integer numShards, Integer targetPartitionSize)
