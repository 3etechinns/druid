/*
 * Licensed to Metamarkets Group Inc. (Metamarkets) under one
 * or more contributor license agreements. See the NOTICE file
 * distributed with this work for additional information
 * regarding copyright ownership. Metamarkets licenses this file
 * to you under the Apache License, Version 2.0 (the
 * "License"); you may not use this file except in compliance
 * with the License. You may obtain a copy of the License at
 *
 * http://www.apache.org/licenses/LICENSE-2.0
 *
 * Unless required by applicable law or agreed to in writing,
 * software distributed under the License is distributed on an
 * "AS IS" BASIS, WITHOUT WARRANTIES OR CONDITIONS OF ANY
 * KIND, either express or implied. See the License for the
 * specific language governing permissions and limitations
 * under the License.
 */

package io.druid.indexing.common;

import com.fasterxml.jackson.databind.InjectableValues;
import com.fasterxml.jackson.databind.Module;
import com.fasterxml.jackson.databind.ObjectMapper;
import com.google.common.base.Stopwatch;
import com.google.common.collect.ImmutableMap;
import io.druid.client.indexing.IndexingServiceClient;
import io.druid.client.indexing.NoopIndexingServiceClient;
import io.druid.guice.ServerModule;
import io.druid.indexing.common.stats.DropwizardRowIngestionMetersFactory;
import io.druid.indexing.common.stats.RowIngestionMetersFactory;
import io.druid.jackson.DefaultObjectMapper;
import io.druid.java.util.common.ISE;
import io.druid.java.util.common.logger.Logger;
import io.druid.math.expr.ExprMacroTable;
import io.druid.query.expression.LookupEnabledTestExprMacroTable;
import io.druid.segment.IndexIO;
import io.druid.segment.IndexMergerV9;
import io.druid.segment.column.ColumnConfig;
import io.druid.segment.realtime.firehose.ChatHandlerProvider;
import io.druid.segment.realtime.firehose.NoopChatHandlerProvider;
import io.druid.segment.writeout.OffHeapMemorySegmentWriteOutMediumFactory;
import io.druid.server.security.AuthConfig;
import io.druid.server.security.AuthorizerMapper;
import io.druid.timeline.DataSegment;

import java.util.List;
import java.util.concurrent.TimeUnit;

/**
 */
public class TestUtils
{
  private static final Logger log = new Logger(TestUtils.class);

  private final ObjectMapper jsonMapper;
  private final IndexMergerV9 indexMergerV9;
  private final IndexIO indexIO;
  private final RowIngestionMetersFactory rowIngestionMetersFactory;

  public TestUtils()
  {
    this.jsonMapper = new DefaultObjectMapper();
    indexIO = new IndexIO(
        jsonMapper,
        OffHeapMemorySegmentWriteOutMediumFactory.instance(),
        new ColumnConfig()
        {
          @Override
          public int columnCacheSizeBytes()
          {
            return 0;
          }
        }
    );
    indexMergerV9 = new IndexMergerV9(jsonMapper, indexIO, OffHeapMemorySegmentWriteOutMediumFactory.instance());

    final List<? extends Module> list = new ServerModule().getJacksonModules();
    for (Module module : list) {
      jsonMapper.registerModule(module);
    }
<<<<<<< HEAD
=======

    this.rowIngestionMetersFactory = new DropwizardRowIngestionMetersFactory();

>>>>>>> 37409dc2
    jsonMapper.setInjectableValues(
        new InjectableValues.Std()
            .addValue(ExprMacroTable.class, LookupEnabledTestExprMacroTable.INSTANCE)
            .addValue(IndexIO.class, indexIO)
            .addValue(ObjectMapper.class, jsonMapper)
            .addValue(ChatHandlerProvider.class, new NoopChatHandlerProvider())
            .addValue(AuthConfig.class, new AuthConfig())
            .addValue(AuthorizerMapper.class, null)
            .addValue(RowIngestionMetersFactory.class, rowIngestionMetersFactory)
            .addValue(DataSegment.PruneLoadSpecHolder.class, DataSegment.PruneLoadSpecHolder.DEFAULT)
            .addValue(IndexingServiceClient.class, new NoopIndexingServiceClient())
            .addValue(AuthorizerMapper.class, new AuthorizerMapper(ImmutableMap.of()))
    );
  }

  public ObjectMapper getTestObjectMapper()
  {
    return jsonMapper;
  }

  public IndexMergerV9 getTestIndexMergerV9()
  {
    return indexMergerV9;
  }

  public IndexIO getTestIndexIO()
  {
    return indexIO;
  }

  public RowIngestionMetersFactory getRowIngestionMetersFactory()
  {
    return rowIngestionMetersFactory;
  }

  public static boolean conditionValid(IndexingServiceCondition condition)
  {
    return conditionValid(condition, 1000);
  }

  public static boolean conditionValid(IndexingServiceCondition condition, long timeout)
  {
    try {
      Stopwatch stopwatch = Stopwatch.createUnstarted();
      stopwatch.start();
      while (!condition.isValid()) {
        Thread.sleep(100);
        if (stopwatch.elapsed(TimeUnit.MILLISECONDS) > timeout) {
          throw new ISE("Condition[%s] not met", condition);
        }
      }
    }
    catch (Exception e) {
      log.warn(e, "Condition[%s] not met within timeout[%,d]", condition, timeout);
      return false;
    }
    return true;
  }
}<|MERGE_RESOLUTION|>--- conflicted
+++ resolved
@@ -79,12 +79,9 @@
     for (Module module : list) {
       jsonMapper.registerModule(module);
     }
-<<<<<<< HEAD
-=======
 
     this.rowIngestionMetersFactory = new DropwizardRowIngestionMetersFactory();
 
->>>>>>> 37409dc2
     jsonMapper.setInjectableValues(
         new InjectableValues.Std()
             .addValue(ExprMacroTable.class, LookupEnabledTestExprMacroTable.INSTANCE)
