--- conflicted
+++ resolved
@@ -41,11 +41,7 @@
         <project.build.sourceEncoding>UTF-8</project.build.sourceEncoding>
         <metamx.java-util.version>0.26.5</metamx.java-util.version>
         <apache.curator.version>2.5.0</apache.curator.version>
-<<<<<<< HEAD
-        <druid.api.version>0.2.5-SNAPSHOT</druid.api.version>
-=======
-        <druid.api.version>0.2.5</druid.api.version>
->>>>>>> 0f3c474d
+        <druid.api.version>0.2.6-SNAPSHOT</druid.api.version>
     </properties>
 
     <modules>
